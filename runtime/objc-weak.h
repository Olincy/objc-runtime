/*
 * Copyright (c) 2010-2011 Apple Inc. All rights reserved.
 *
 * @APPLE_LICENSE_HEADER_START@
 * 
 * This file contains Original Code and/or Modifications of Original Code
 * as defined in and that are subject to the Apple Public Source License
 * Version 2.0 (the 'License'). You may not use this file except in
 * compliance with the License. Please obtain a copy of the License at
 * http://www.opensource.apple.com/apsl/ and read it before using this
 * file.
 * 
 * The Original Code and all software distributed under the License are
 * distributed on an 'AS IS' basis, WITHOUT WARRANTY OF ANY KIND, EITHER
 * EXPRESS OR IMPLIED, AND APPLE HEREBY DISCLAIMS ALL SUCH WARRANTIES,
 * INCLUDING WITHOUT LIMITATION, ANY WARRANTIES OF MERCHANTABILITY,
 * FITNESS FOR A PARTICULAR PURPOSE, QUIET ENJOYMENT OR NON-INFRINGEMENT.
 * Please see the License for the specific language governing rights and
 * limitations under the License.
 * 
 * @APPLE_LICENSE_HEADER_END@
 */

#ifndef _OBJC_WEAK_H_
#define _OBJC_WEAK_H_

#include <objc/objc.h>
#include "objc-config.h"

__BEGIN_DECLS

/*
The weak table is a hash table governed by a single spin lock.
 weak table是一个由一个spin lock保护的哈希表
An allocated blob of memory, most often an object, but under GC any such 
allocation, may have its address stored in a __weak marked storage location 
through use of compiler generated write-barriers or hand coded uses of the 
register weak primitive.
 alloc开辟出来的一小块内存块（通常是一个对象），在GC下，（由编译器自动生成写屏障（write-barriers）或由手写代码注册，）将这种对象存储在一个__weak标记的内存地址中
 Associated with the registration can be a callback
block for the case when one of the allocated chunks of memory is reclaimed. 

 The table is hashed on the address of the allocated memory.  When __weak
marked memory changes its reference, we count on the fact that we can still 
see its previous reference.
 该table由对象的内存地址做hash，当__weak标记的内存的引用被修改时，我们任然可以获知它之前的引用。

So, in the hash table, indexed by the weakly referenced item, is a list of 
all locations where this address is currently being stored.
 因此，在哈希表中（由弱引用项索引）是当前存储该地址的所有位置的列表。
 
For ARC, we also keep track of whether an arbitrary object is being 
deallocated by briefly placing it in the table just prior to invoking 
dealloc, and removing it via objc_clear_deallocating just prior to memory 
reclamation.

*/

// The address of a __weak variable.
// These pointers are stored disguised so memory analysis tools
// don't see lots of interior pointers from the weak table into objects.
typedef DisguisedPtr<objc_object *> weak_referrer_t;

#if __LP64__
#define PTR_MINUS_2 62
#else
#define PTR_MINUS_2 30
#endif

/**
 * The internal structure stored in the weak references table. 
 * It maintains and stores
 * a hash set of weak references pointing to an object.
 * If out_of_line_ness != REFERRERS_OUT_OF_LINE then the set
 * is instead a small inline array.
 */
#define WEAK_INLINE_COUNT 4

// out_of_line_ness field overlaps with the low two bits of inline_referrers[1].
// inline_referrers[1] is a DisguisedPtr of a pointer-aligned address.
// The low two bits of a pointer-aligned DisguisedPtr will always be 0b00
// (disguised nil or 0x80..00) or 0b11 (any other address).
// Therefore out_of_line_ness == 0b10 is used to mark the out-of-line state.
#define REFERRERS_OUT_OF_LINE 2

struct weak_entry_t {
<<<<<<< HEAD
    DisguisedPtr<objc_object> referent; // 伪装后的对象的地址
    union {
        struct {
            weak_referrer_t *referrers;
            uintptr_t        out_of_line_ness : 2; // 不管是64位系统还是32位系统，由于地址值的最低的两个位值一定是0b00，因此这两个位可以用于存储其他有用的信息，这边用来存储out-of-line的状态
=======
    // DisguisedPtr<T> 实际上是T* 的封装，可以完全等同于T* ，将T* 伪装一下是的避免被类似leak的内存检测工具识别。
    DisguisedPtr<objc_object> referent;
    union {
        struct {
            weak_referrer_t *referrers; // typedef DisguisedPtr<objc_object *> weak_referrer_t;
            uintptr_t        out_of_line_ness : 2; // 用于标记是否是out_of_line，0b10表示out_of_line
            // 如果out_of_line的话，数据存放在referrers数组中，否则的话，存放在inline_referrers这个内部小数组(长度只有4)
>>>>>>> 7b016855
            uintptr_t        num_refs : PTR_MINUS_2;
            uintptr_t        mask;
            uintptr_t        max_hash_displacement;
        };
        struct {
            // out_of_line_ness field is low bits of inline_referrers[1]
            // inline_referrers[1]的低两位表示out_of_line_ness
            weak_referrer_t  inline_referrers[WEAK_INLINE_COUNT];//
        };
    };

    bool out_of_line() {
        return (out_of_line_ness == REFERRERS_OUT_OF_LINE); //out_of_line_ness == 0b10表示out-of-line状态
    }

    weak_entry_t& operator=(const weak_entry_t& other) {
        memcpy(this, &other, sizeof(other));
        return *this;
    }
    
    // 构造函数后加冒号是初始化表达式，这边表示调用了成员类referent的构造函数
    weak_entry_t(objc_object *newReferent, objc_object **newReferrer)
        : referent(newReferent)
    {
        inline_referrers[0] = newReferrer;
        for (int i = 1; i < WEAK_INLINE_COUNT; i++) {
            inline_referrers[i] = nil;
        }
    }
};

/**
 * The global weak references table. Stores object ids as keys,
 * and weak_entry_t structs as their values.
 * 全局weak引用表，存储ids作为key，weak_entry_t作为value
 */
struct weak_table_t {
    weak_entry_t *weak_entries;
    size_t    num_entries;
    uintptr_t mask;
    uintptr_t max_hash_displacement;
};

/// Adds an (object, weak pointer) pair to the weak table.
id weak_register_no_lock(weak_table_t *weak_table, id referent, 
                         id *referrer, bool crashIfDeallocating);

/// Removes an (object, weak pointer) pair from the weak table.
void weak_unregister_no_lock(weak_table_t *weak_table, id referent, id *referrer);

#if DEBUG
/// Returns true if an object is weakly referenced somewhere.
bool weak_is_registered_no_lock(weak_table_t *weak_table, id referent);
#endif

/// Called on object destruction. Sets all remaining weak pointers to nil.
void weak_clear_no_lock(weak_table_t *weak_table, id referent);

__END_DECLS

#endif /* _OBJC_WEAK_H_ */<|MERGE_RESOLUTION|>--- conflicted
+++ resolved
@@ -79,34 +79,27 @@
 // out_of_line_ness field overlaps with the low two bits of inline_referrers[1].
 // inline_referrers[1] is a DisguisedPtr of a pointer-aligned address.
 // The low two bits of a pointer-aligned DisguisedPtr will always be 0b00
+// 不管是64位系统还是32位系统，由于地址值的最低的两个位值一定是0b00，因此这两个位可以用于存储其他有用的信息，这边用来存储out-of-line的状态
 // (disguised nil or 0x80..00) or 0b11 (any other address).
 // Therefore out_of_line_ness == 0b10 is used to mark the out-of-line state.
 #define REFERRERS_OUT_OF_LINE 2
 
 struct weak_entry_t {
-<<<<<<< HEAD
-    DisguisedPtr<objc_object> referent; // 伪装后的对象的地址
-    union {
-        struct {
-            weak_referrer_t *referrers;
-            uintptr_t        out_of_line_ness : 2; // 不管是64位系统还是32位系统，由于地址值的最低的两个位值一定是0b00，因此这两个位可以用于存储其他有用的信息，这边用来存储out-of-line的状态
-=======
     // DisguisedPtr<T> 实际上是T* 的封装，可以完全等同于T* ，将T* 伪装一下是的避免被类似leak的内存检测工具识别。
     DisguisedPtr<objc_object> referent;
     union {
         struct {
-            weak_referrer_t *referrers; // typedef DisguisedPtr<objc_object *> weak_referrer_t;
+            weak_referrer_t *referrers; // typedef DisguisedPtr<objc_object *> weak_referrer_t; // 64bit * 1 -2bit
             uintptr_t        out_of_line_ness : 2; // 用于标记是否是out_of_line，0b10表示out_of_line
             // 如果out_of_line的话，数据存放在referrers数组中，否则的话，存放在inline_referrers这个内部小数组(长度只有4)
->>>>>>> 7b016855
-            uintptr_t        num_refs : PTR_MINUS_2;
-            uintptr_t        mask;
-            uintptr_t        max_hash_displacement;
+            uintptr_t        num_refs : PTR_MINUS_2;  // 62bit
+            uintptr_t        mask; // 64bit * 1
+            uintptr_t        max_hash_displacement; // 64bit * 1
         };
         struct {
             // out_of_line_ness field is low bits of inline_referrers[1]
             // inline_referrers[1]的低两位表示out_of_line_ness
-            weak_referrer_t  inline_referrers[WEAK_INLINE_COUNT];//
+            weak_referrer_t  inline_referrers[WEAK_INLINE_COUNT];// 64bit * 4
         };
     };
 
